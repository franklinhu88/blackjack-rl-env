import os
from typing import Optional
import numpy as np
import gymnasium as gym
from gymnasium import spaces
from gymnasium.error import DependencyNotInstalled

def cmp(a, b):
    return float(a > b) - float(a < b)

"""
  Blackjack is a card game where the goal is to beat the dealer by obtaining cards
  that sum to closer to 21 (without going over 21) than the dealers cards.

  ## Description
  The game starts with the dealer having one face up and one face down card,
  while the player has two face up cards. All cards are drawn from an infinite deck
  (i.e. with replacement).

  The card values are:
  - Face cards (Jack, Queen, King) have a point value of 10.
  - Aces can either count as 11 (called a 'usable ace') or 1.
  - Numerical cards (2-10) have a value equal to their number.

  The player has the sum of cards held. The player can request
  additional cards (hit) until they decide to stop (stick) or exceed 21 (bust,
  immediate loss).

  After the player sticks, the dealer reveals their facedown card, and draws cards
  until their sum is 17 or greater. If the dealer goes bust, the player wins.

  If neither the player nor the dealer busts, the outcome (win, lose, draw) is
  decided by whose sum is closer to 21.

  This environment corresponds to the version of the blackjack problem
  described in Example 5.1 in Reinforcement Learning: An Introduction
  by Sutton and Barto [<a href="#blackjack_ref">1</a>].

  ## Action Space
  The action shape is `(1,)` in the range `{0, 1}` indicating
  whether to stick or hit.

  - 0: Stick
  - 1: Hit

  ## Observation Space
  The observation consists of a 4-tuple containing: the player's current sum,
  the value of the dealer's one showing card (1-10 where 1 is ace),
  whether the player holds a usable ace (0 or 1), 
  and the true count of the table.

  The observation is returned as `(int(), int(), int(), int())`.

  ## Starting State
  The starting state is initialised with the following values.

  | Observation               | Values         |
  |---------------------------|----------------|
  | Player current sum        |  4, 5, ..., 21 |
  | Dealer showing card value |  1, 2, ..., 10 |
  | Usable Ace                |  0, 1          |

  ## Rewards
  - win game: +1
  - lose game: -1
  - draw game: 0
  - win game with natural blackjack:
  +1.5 (if <a href="#nat">natural</a> is True)
  +1 (if <a href="#nat">natural</a> is False)

  ## Episode End
  The episode ends if the following happens:

  - Termination:
  1. The player hits and the sum of hand exceeds 21.
  2. The player sticks.

  An ace will always be counted as usable (11) unless it busts the player.

  ## Information

  No additional information is returned.

  ## Arguments

  ```python
  import gymnasium as gym
  gym.make('Blackjack-v1', natural=False, sab=False)
  ```

  <a id="nat"></a>`natural=False`: Whether to give an additional reward for
  starting with a natural blackjack, i.e. starting with an ace and ten (sum is 21).

  <a id="sab"></a>`sab=False`: Whether to follow the exact rules outlined in the book by
  Sutton and Barto. If `sab` is `True`, the keyword argument `natural` will be ignored.
  If the player achieves a natural blackjack and the dealer does not, the player
  will win (i.e. get a reward of +1). The reverse rule does not apply.
  If both the player and the dealer get a natural, it will be a draw (i.e. reward 0).

  ## References
  <a id="blackjack_ref"></a>[1] R. Sutton and A. Barto, “Reinforcement Learning:
  An Introduction” 2020. [Online]. Available: [http://www.incompleteideas.net/book/RLbook2020.pdf](http://www.incompleteideas.net/book/RLbook2020.pdf)

  ## Version History
  * v1: Fix the natural handling in Blackjack
  * v0: Initial version release
  """

class BlackjackEnv(gym.Env):
    metadata = {"render_modes": ["human", "rgb_array"], "render_fps": 4}

    def __init__(self, render_mode: Optional[str] = None, natural=False, sab=False, num_decks=5):
        self.action_space = spaces.Discrete(4)  # 0: Stick, 1: Hit, 2: Double Down, 3: Split
        self.observation_space = spaces.Tuple(
            (spaces.MultiDiscrete([11, 11]), spaces.Discrete(11), spaces.Discrete(2), spaces.Discrete(11))
        )
        self.natural = natural
        self.sab = sab
        self.render_mode = render_mode
        self.num_decks = num_decks  # Number of decks to use
        self.deck = []  # Deck to track available cards
        self.np_random = np.random.default_rng()
        self.running_count = 0
        self.split_hands = []
        self.current_hand = []
        self._reshuffle_deck()
    
    def _reshuffle_deck(self):
        self.deck = self.num_decks * [1, 2, 3, 4, 5, 6, 7, 8, 9, 10, 10, 10, 10] * 4
        self.np_random.shuffle(self.deck)
        self.running_count = 0
    
    def _update_running_count(self, card):
        if card in [2, 3, 4, 5, 6]:
            self.running_count += 1
        elif card in [10, 1]:
            self.running_count -= 1
    
    def _get_true_count(self):
        remaining_decks = max(1, len(self.deck) / 52)
        true_count = self.running_count / remaining_decks
        return min(5, max(-5, int(round(true_count))))
    
    def draw_card(self):
        if len(self.deck) == 0:
            self._reshuffle_deck()
        card = self.deck.pop()
        self._update_running_count(card)
        return card
    
    def draw_hand(self):
        return [self.draw_card(), self.draw_card()]

    def sum_hand(self, hand):
        if 1 in hand and sum(hand) + 10 <= 21:
            return sum(hand) + 10
        return sum(hand)
    
    def is_bust(self, hand):
        return self.sum_hand(hand) > 21
    
    def score(self, hand):
        return 0 if self.is_bust(hand) else self.sum_hand(hand)
    
    def is_natural(self, hand):
        return sorted(hand) == [1, 10]

    def _get_obs(self):
        # Ensure that player's hand is returned as a NumPy array.
        player_hand = self.current_hand if len(self.current_hand) == 2 else [self.current_hand[0], 0]
        player_hand = np.array(player_hand, dtype=np.int64)  # Convert to NumPy array
        
        return (player_hand, 
                self.dealer[0], 
                int(1 in self.current_hand and sum(self.current_hand) + 10 <= 21), 
                self._get_true_count())
    
    def step(self, action):
        assert self.action_space.contains(action)
        if action == 1:  # hit
            self.current_hand.append(self.draw_card())
            if self.is_bust(self.current_hand):
                return self._get_obs(), -1.0, True, False, {}
            return self._get_obs(), 0.0, False, False, {}

        elif action == 0:  # stick
            while self.sum_hand(self.dealer) < 17:
                self.dealer.append(self.draw_card())
            reward = cmp(self.score(self.current_hand), self.score(self.dealer))
            if self.sab and self.is_natural(self.current_hand) and not self.is_natural(self.dealer):
                reward = 1.0
            elif not self.sab and self.natural and self.is_natural(self.current_hand) and reward == 1.0:
                reward = 1.5
            return self._get_obs(), reward, True, False, {}

        elif action == 2:  # double down
            self.current_hand.append(self.draw_card())
            if self.is_bust(self.current_hand):
                return self._get_obs(), -2.0, True, False, {}
            while self.sum_hand(self.dealer) < 17:
                self.dealer.append(self.draw_card())
            reward = 2 * cmp(self.score(self.current_hand), self.score(self.dealer))
            return self._get_obs(), reward, True, False, {}
            
        elif action == 3 and len(self.current_hand) == 2 and self.current_hand[0] == self.current_hand[1]:  # split
            self.split_hands.append([self.current_hand.pop()])
            self.current_hand.append(self.draw_card())
            self.split_hands[-1].append(self.draw_card())
            return self._get_obs(), 0.0, False, False, {}
        elif action == 3:
<<<<<<< HEAD
            return self._get_obs(), -10.0, True, False, {}
=======
            return self._get_obs(), -20.0, True, False, {}
>>>>>>> 80081dd4
    
    def reset(self, seed: Optional[int] = None, options: Optional[dict] = None):
        super().reset(seed=seed)
        if len(self.deck) < 15:
            self._reshuffle_deck()
        self.dealer = self.draw_hand()
        self.current_hand = self.draw_hand()
        self.split_hands = []
        return self._get_obs(), {}

    def close(self):
        if hasattr(self, "screen"):
            import pygame

            pygame.display.quit()
            pygame.quit()

    def render(self):
        try:
            import pygame
        except ImportError as e:
            from gymnasium.error import DependencyNotInstalled
            raise DependencyNotInstalled(
                'pygame is not installed, run `pip install pygame`'
            ) from e

        # Set up the display dimensions.
        screen_width, screen_height = 800, 600
        if not hasattr(self, "screen"):
            pygame.init()
            if self.render_mode == "human":
                self.screen = pygame.display.set_mode((screen_width, screen_height))
            else:
                self.screen = pygame.Surface((screen_width, screen_height))
            self.clock = pygame.time.Clock()
        else:
            screen_width, screen_height = self.screen.get_size()

        # Define colors and fonts.
        bg_color = (0, 128, 0)        # dark green background
        card_color = (255, 255, 255)  # white card background
        border_color = (0, 0, 0)      # black border
        text_color = (255, 255, 255)  # white text

        self.screen.fill(bg_color)

        pygame.font.init()
        font_small = pygame.font.SysFont("Arial", 20)
        font_medium = pygame.font.SysFont("Arial", 24)
        font_large = pygame.font.SysFont("Arial", 32)

        # Helper functions for drawing cards.
        def draw_card(surface, card, x, y, width, height):
            rect = pygame.Rect(x, y, width, height)
            pygame.draw.rect(surface, card_color, rect)
            pygame.draw.rect(surface, border_color, rect, 2)
            label = "A" if card == 1 else str(card)
            text_surf = font_medium.render(label, True, border_color)
            text_rect = text_surf.get_rect(center=rect.center)
            surface.blit(text_surf, text_rect)

        def draw_hidden_card(surface, x, y, width, height):
            rect = pygame.Rect(x, y, width, height)
            pygame.draw.rect(surface, (50, 50, 50), rect)  # dark gray for the back
            pygame.draw.rect(surface, border_color, rect, 2)
            text_surf = font_medium.render("?", True, border_color)
            text_rect = text_surf.get_rect(center=rect.center)
            surface.blit(text_surf, text_rect)

        # Card dimensions and spacing.
        card_width = 60
        card_height = 90
        spacing = 10

        # --- Draw the Dealer's Hand ---
        dealer_title = font_large.render("Dealer's Hand", True, text_color)
        self.screen.blit(dealer_title, (spacing, spacing))
        dealer_x = spacing
        dealer_y = spacing + dealer_title.get_height() + spacing

        # Hide the dealer's second card if only two cards are present.
        hide_dealer_second = (len(self.dealer) == 2)
        for i, card in enumerate(self.dealer):
            x = dealer_x + i * (card_width + spacing)
            if hide_dealer_second and i == 1:
                draw_hidden_card(self.screen, x, dealer_y, card_width, card_height)
            else:
                draw_card(self.screen, card, x, dealer_y, card_width, card_height)

        # --- Draw the Player's Hand(s) ---
        if len(self.split_hands) == 0:
            player_title = font_large.render("Player's Hand", True, text_color)
            player_title_y = dealer_y + card_height + 2 * spacing
            self.screen.blit(player_title, (spacing, player_title_y))
            player_x = spacing
            player_y = player_title_y + player_title.get_height() + spacing
            for i, card in enumerate(self.current_hand):
                x = player_x + i * (card_width + spacing)
                draw_card(self.screen, card, x, player_y, card_width, card_height)
            # Display the player's hand total.
            total = self.sum_hand(self.current_hand)
            total_text = font_medium.render(f"Total: {total}", True, text_color)
            self.screen.blit(total_text, (player_x, player_y + card_height + spacing))
        else:
            hands_title = font_large.render("Player's Hands", True, text_color)
            hands_title_y = dealer_y + card_height + 2 * spacing
            self.screen.blit(hands_title, (spacing, hands_title_y))
            start_y = hands_title_y + hands_title.get_height() + spacing
            all_hands = [self.current_hand] + self.split_hands
            for j, hand in enumerate(all_hands):
                hand_label = font_medium.render(f"Hand {j+1}:", True, text_color)
                hand_y = start_y + j * (card_height + 3 * spacing)
                self.screen.blit(hand_label, (spacing, hand_y))
                hand_x = spacing + hand_label.get_width() + spacing
                for i, card in enumerate(hand):
                    x = hand_x + i * (card_width + spacing)
                    draw_card(self.screen, card, x, hand_y, card_width, card_height)
                total = self.sum_hand(hand)
                total_text = font_medium.render(f"Total: {total}", True, text_color)
                self.screen.blit(total_text, (hand_x, hand_y + card_height + spacing))

        # --- Render Card Counts in a Panel on the Right ---
        # Calculate counts for each card rank (Ace=1 through 10)
        card_counts = {i: self.deck.count(i) for i in range(1, 11)}
        panel_width = 150  # width of the counts panel
        panel_x = screen_width - panel_width - spacing  # position the panel on the far right
        panel_y = spacing  # start near the top

        # Draw a background for the panel (optional)
        panel_rect = pygame.Rect(panel_x - spacing // 2, panel_y - spacing // 2,
                                panel_width + spacing, screen_height - 2 * spacing)
        pygame.draw.rect(self.screen, (30, 30, 30), panel_rect)
        pygame.draw.rect(self.screen, border_color, panel_rect, 2)

        # Title for the panel.
        counts_title = font_large.render("Card Counts", True, text_color)
        self.screen.blit(counts_title, (panel_x + (panel_width - counts_title.get_width()) // 2, panel_y))
        
        # Render each card count.
        line_height = font_small.get_height() + 5
        for idx, rank in enumerate(range(1, 11)):
            label = "A" if rank == 1 else str(rank)
            count = card_counts[rank]
            line_text = font_small.render(f"{label}: {count}", True, text_color)
            text_x = panel_x + spacing // 2
            text_y = panel_y + counts_title.get_height() + spacing + idx * line_height
            self.screen.blit(line_text, (text_x, text_y))

        # --- Finalize rendering ---
        if self.render_mode == "human":
            pygame.display.flip()
            self.clock.tick(30)  # Limit to 30 FPS
        else:
            return np.array(pygame.surfarray.array3d(self.screen)).transpose(1, 0, 2)


# Pixel art from Mariia Khmelnytska (https://www.123rf.com/photo_104453049_stock-vector-pixel-art-playing-cards-standart-deck-vector-set.html)<|MERGE_RESOLUTION|>--- conflicted
+++ resolved
@@ -208,11 +208,7 @@
             self.split_hands[-1].append(self.draw_card())
             return self._get_obs(), 0.0, False, False, {}
         elif action == 3:
-<<<<<<< HEAD
-            return self._get_obs(), -10.0, True, False, {}
-=======
             return self._get_obs(), -20.0, True, False, {}
->>>>>>> 80081dd4
     
     def reset(self, seed: Optional[int] = None, options: Optional[dict] = None):
         super().reset(seed=seed)
